--- conflicted
+++ resolved
@@ -47,33 +47,24 @@
     "./sync.js": "./sync.js",
     "./dist/sync.cjs": "./dist/sync.cjs",
     "./sync": {
-<<<<<<< HEAD
       "types": "./sync.d.ts",
-=======
       "module": "./sync.js",
->>>>>>> 4459c3ab
       "import": "./sync.js",
       "require": "./dist/sync.cjs"
     },
     "./awareness.js": "./awareness.js",
     "./dist/awareness.cjs": "./dist/awareness.cjs",
     "./awareness": {
-<<<<<<< HEAD
       "types": "./awareness.d.ts",
-=======
       "module": "./awareness.js",
->>>>>>> 4459c3ab
       "import": "./awareness.js",
       "require": "./dist/awareness.cjs"
     },
     "./auth.js": "./auth.js",
     "./dist/auth.cjs": "./dist/auth.cjs",
     "./auth": {
-<<<<<<< HEAD
       "types": "./auth.d.ts",
-=======
       "module": "./auth.js",
->>>>>>> 4459c3ab
       "import": "./auth.js",
       "require": "./dist/auth.cjs"
     }
